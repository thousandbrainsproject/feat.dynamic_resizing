# Copyright 2025 Thousand Brains Project
# Copyright 2022-2024 Numenta Inc.
#
# Copyright may exist in Contributors' modifications
# and/or contributions to the work.
#
# Use of this source code is governed by the MIT
# license that can be found in the LICENSE file or at
# https://opensource.org/licenses/MIT.

from __future__ import annotations

import logging
import threading
import time

import numpy as np
from scipy.spatial import KDTree
from scipy.spatial.transform import Rotation

from tbp.monty.frameworks.models.evidence_matching.graph_memory import (
    EvidenceGraphMemory,
)
from tbp.monty.frameworks.models.evidence_matching.hypotheses import (
    ChannelHypotheses,
    Hypotheses,
)
from tbp.monty.frameworks.models.evidence_matching.hypotheses_updater import (
    DefaultHypothesesUpdater,
    HypothesesUpdater,
    HypothesesUpdaterTelemetry,
)
from tbp.monty.frameworks.models.goal_state_generation import EvidenceGoalStateGenerator
from tbp.monty.frameworks.models.graph_matching import GraphLM
from tbp.monty.frameworks.models.states import State
from tbp.monty.frameworks.utils.evidence_matching import (
    ChannelMapper,
    ConsistentHypothesesIds,
    evidence_update_threshold,
)
from tbp.monty.frameworks.utils.graph_matching_utils import (
    add_pose_features_to_tolerances,
    get_scaled_evidences,
)

logger = logging.getLogger(__name__)


class EvidenceGraphLM(GraphLM):
    """Learning module that accumulates evidence for objects and poses.

    Matching Attributes:
        max_match_distance: Maximum distance of a tested and stored location to
            be matched.
        tolerances: How much can each observed feature deviate from the stored
            features to still be considered a match.
        feature_weights: How much should each feature be weighted when calculating
            the evidence update for hypotheses. Weights are stored in a dictionary with
            keys corresponding to features (same as keys in tolerances)
        feature_evidence_increment: Feature evidence (between 0 and 1) is multiplied
            by this value before being added to the overall evidence of a hypothesis.
            This factor is only multiplied with the feature evidence (not the pose
            evidence as opposed to the present_weight).
        evidence_threshold_config: How to decide which hypotheses
            should be updated. When this parameter is either '[int]%' or
            'x_percent_threshold', then this parameter is applied to the evidence
            for the Most Likely Hypothesis (MLH) to determine a minimum evidence
            threshold in order for other hypotheses to be updated. Any hypotheses
            falling below the resulting evidence threshold do not get updated. The
            other options set a fixed threshold that does not take MLH evidence into
            account. In [int, float, '[int]%', 'mean', 'median', 'all',
            'x_percent_threshold']. Defaults to 'all'.
        vote_evidence_threshold: Only send votes that have a scaled evidence above
            this threshold. Vote evidences are in the range of [-1, 1] so the threshold
            should not be outside this range.
        past_weight: How much should the evidence accumulated so far be weighted
            when combined with the evidence from the most recent observation.
        present_weight: How much should the current evidence be weighted when added
            to the previous evidence. If past_weight and present_weight add up to 1,
            the evidence is bounded and can't grow infinitely. NOTE: right now this
            doesn't give as good performance as with unbounded evidence since we don't
            keep a full history of what we saw. With a more efficient policy and better
            parameters that may be possible to use though and could help when moving
            from one object to another and to generally make setting thresholds etc.
            more intuitive.
        vote_weight: Vote evidence (between -1 and 1) in multiplied by this  value
            when being added to the overall evidence of a hypothesis. If past and
            current_weight add up to 1, it is use as weight in np.average to keep
            the evidence in a fixed range.

    Terminal Condition Attributes:
        object_evidence_threshold: Minimum required evidence for an object to be
            recognized. We additionally check that the evidence for this object is
            significantly higher than for all other objects.
        x_percent_threshold: Used in two places:
            1) All objects whose highest evidence is greater than the most likely
                objects evidence - x_percent of the most like objects evidence are
                considered possible matches. That means to only have one possible match,
                no other object can have more evidence than the candidate match's
                evidence - x percent of it.
            2) Within one object, possible poses are considered possible if their
                evidence is larger than the most likely pose of this object - x percent
                of this poses evidence.
            # TODO: should we use a separate threshold for within and between objects?
            If this value is larger, the model is usually more robust to noise and
            reaches a better performance but also requires a lot more steps to reach a
            terminal condition, especially if there are many similar object in the data
            set.
        path_similarity_threshold: How similar do paths have to be to be
            considered the same in the terminal condition check.
        pose_similarity_threshold: difference between two poses to be considered
            unique when checking for the terminal condition (in radians).
        required_symmetry_evidence: number of steps with unchanged possible poses
            to classify an object as symmetric and go into terminal condition.

    Model Attributes:
        graph_delta_thresholds: Thresholds used to compare nodes in the graphs being
            learned, and thereby whether to include a new point or not. By default,
            we only consider the distance between points, using a threshold
            of 0.001 (determined in remove_close_points). Can also specify
            thresholds based on e.g. surface normal angle difference, or principal
            curvature magnitude difference.
        max_graph_size: Maximum size of a graph in meters. Any observations that fall
            out of this range will be discarded/used for building a new model. This
            constraints the size of models that an LM can learn and enforces learning
            models of sub-components of objects.
        max_nodes_per_graph: Maximum number of nodes in a graph. This will be k when
            picking the k-winner voxels to add their content into the graph used for
            matching.
        num_model_voxels_per_dim: Number of voxels per dimension in the model grid.
            This constraints the spatial resolution that the model can represent.
            max_graph_size/num_model_voxels_per_dim = how much space is lumped into one
            voxel. All locations that fall into the same voxel will be averaged and
            represented as one value. num_model_voxels_per_dim should not be too large
            since the memory requirements grow cubically with this number.
        gsg_class: The type of goal-state-generator to associate with the LM.
        gsg_args: Dictionary of configuration parameters for the GSG.
        hypotheses_updater_class: The type of hypotheses updater to associate with the
            LM.
        hypotheses_updater_args: Dictionary of configuration parameters for the
            hypotheses updater.

    Debugging Attributes:
        use_multithreading: Whether to calculate evidence updates for different
            objects in parallel using multithreading. This can be done since the
            updates to different objects are completely independent of each other. In
            general it is recommended to use this but it can be useful to turn it off
            for debugging purposes.
    """

    def __init__(
        self,
        max_match_distance,
        tolerances: dict,
        feature_weights: dict,
        feature_evidence_increment=1,
        evidence_threshold_config: float | str = "all",
        vote_evidence_threshold=0.8,
        past_weight=1,
        present_weight=1,
        vote_weight=1,
        object_evidence_threshold=1,
        x_percent_threshold=10,
        path_similarity_threshold=0.1,
        pose_similarity_threshold=0.35,
        required_symmetry_evidence=5,
        graph_delta_thresholds=None,
        max_graph_size=0.3,  # 30cm
        max_nodes_per_graph=2000,
        num_model_voxels_per_dim=50,  # -> voxel size = 6mm3 (0.006)
        use_multithreading=True,
        gsg_class=EvidenceGoalStateGenerator,
        gsg_args=None,
        hypotheses_updater_class: type[HypothesesUpdater] = DefaultHypothesesUpdater,
        hypotheses_updater_args: dict | None = None,
        *args,
        **kwargs,
    ) -> None:
        kwargs["initialize_base_modules"] = False
        super().__init__(*args, **kwargs)
        # --- LM components ---
        self.graph_memory = EvidenceGraphMemory(
            graph_delta_thresholds=graph_delta_thresholds,
            max_nodes_per_graph=max_nodes_per_graph,
            max_graph_size=max_graph_size,
            num_model_voxels_per_dim=num_model_voxels_per_dim,
        )
        if gsg_class is not None:
            gsg_args = gsg_args or {}
            self.gsg = gsg_class(self, **gsg_args)
            self.gsg.reset()
        else:
            self.gsg = None
        # --- Matching Params ---
        self.max_match_distance = max_match_distance
        self.tolerances = tolerances
        self.feature_evidence_increment = feature_evidence_increment
        self.evidence_threshold_config = evidence_threshold_config
        self.vote_evidence_threshold = vote_evidence_threshold
        # ------ Weighting Params ------
        self.feature_weights = feature_weights
        self.past_weight = past_weight
        self.present_weight = present_weight
        self.vote_weight = vote_weight
        # --- Terminal Condition Params ---
        self.object_evidence_threshold = object_evidence_threshold
        self.x_percent_threshold = x_percent_threshold
        self.path_similarity_threshold = path_similarity_threshold
        self.pose_similarity_threshold = pose_similarity_threshold
        self.required_symmetry_evidence = required_symmetry_evidence
        # --- Model Params ---
        self.max_graph_size = max_graph_size
        # --- Debugging Params ---
        self.use_multithreading = use_multithreading

        # TODO make sure we always extract pose features and remove this
        self.tolerances = add_pose_features_to_tolerances(tolerances)
        # TODO: not ideal solution
        self.graph_memory.features_to_use = self.tolerances
        # Set feature weights to 1 if not otherwise specified
        self._fill_feature_weights_with_default(default=1)

        # Dictionary with graph_ids as keys. For each graph we initialize a set of
        # hypotheses at the first step of an episode. Each hypothesis has an evidence
        # count associated with it which is stored here.
        # self.possible_locations and self.possible_poses have the same structure and
        # length as self.evidence and store the corresponding hypotheses.
        self.evidence: dict[str, np.ndarray] = {}
        self.possible_locations: dict[str, np.ndarray] = {}
        self.possible_poses: dict[str, np.ndarray] = {}

        # A dictionary from graph_id to instances of `ChannelMapper`.
        self.channel_hypothesis_mapping: dict[str, ChannelMapper] = {}

        self.current_mlh = {
            "graph_id": "no_observations_yet",
            "location": [0, 0, 0],
            "rotation": Rotation.from_euler("xyz", [0, 0, 0]),
            "scale": 1,
            "evidence": 0,
        }
        self.previous_mlh = self.current_mlh

        if hypotheses_updater_args is None:
            hypotheses_updater_args = {}
        # Every HypothesesUpdater gets at least the following arguments because they are
        # either constructed or edited in the constructor, or they are shared with the
        # learning module.
        hypotheses_updater_args.update(
            evidence_threshold_config=self.evidence_threshold_config,
            feature_evidence_increment=self.feature_evidence_increment,
            feature_weights=self.feature_weights,
            graph_memory=self.graph_memory,
            max_match_distance=self.max_match_distance,
            past_weight=self.past_weight,
            present_weight=self.present_weight,
            tolerances=self.tolerances,
        )
        self.hypotheses_updater = hypotheses_updater_class(**hypotheses_updater_args)
        self.hypotheses_updater_telemetry: HypothesesUpdaterTelemetry = {}

    # =============== Public Interface Functions ===============

    # ------------------- Main Algorithm -----------------------
    def reset(self):
        """Reset evidence count and other variables."""
        # Now here, as opposed to the displacement and feature-location LMs,
        # possible_matches is a list of IDs, not a dictionary with the object graphs.
        self.possible_matches = self.graph_memory.get_initial_hypotheses()

        if self.tolerances is not None:
            # TODO H: Differentiate between features from different input channels
            # TODO: could do this in the object model class
            self.graph_memory.initialize_feature_arrays()
        self.symmetry_evidence = 0
        self.last_possible_hypotheses = None
        self.channel_hypothesis_mapping = {}

        self.current_mlh["graph_id"] = "no_observations_yet"
        self.current_mlh["location"] = [0, 0, 0]
        self.current_mlh["rotation"] = Rotation.from_euler("xyz", [0, 0, 0])
        self.current_mlh["scale"] = 1
        self.current_mlh["evidence"] = 0

    def receive_votes(self, vote_data):
        """Get evidence count votes and use to update own evidence counts.

        Weighted by distance to votes and their evidence.
        TODO: also take into account rotation vote

        vote_data contains:
            pos_location_votes: shape=(N, 3)
            pos_rotation_votes: shape=(N, 3, 3)
            pose_evidences: shape=(N,)

        """
        if (vote_data is not None) and (
            self.buffer.get_num_observations_on_object() > 0
        ):
            thread_list = []
            for graph_id in self.get_all_known_object_ids():
                if graph_id in vote_data.keys():
                    if self.use_multithreading:
                        t = threading.Thread(
                            target=self._update_evidence_with_vote,
                            args=(
                                vote_data[graph_id],
                                graph_id,
                            ),
                        )
                        thread_list.append(t)
                    else:  # This can be useful for debugging.
                        self._update_evidence_with_vote(
                            vote_data[graph_id],
                            graph_id,
                        )
            if self.use_multithreading:
                for thread in thread_list:
                    # start executing _update_evidence in each thread.
                    thread.start()
                for thread in thread_list:
                    # call this to prevent main thread from continuing in code
                    # before all evidences are updated.
                    thread.join()
            logger.debug("Updating possible matches after vote")
            self.possible_matches = self._threshold_possible_matches()
            self.current_mlh = self._calculate_most_likely_hypothesis()

            self._add_votes_to_buffer_stats(vote_data)

    def send_out_vote(self) -> dict | None:
        """Send out hypotheses and the evidence for them.

        Votes are a dict and contain the following:
            pose_hypotheses: locations (V, 3) and rotations (V, 3, 3)
            pose_evidence: Evidence (V) for each location-rotation pair in the
                    pose hypotheses. Scaled into range [-1, 1] where 1 is the
                    hypothesis with the largest evidence in this LM and -1 the
                    one with the smallest evidence. When thresholded, pose_evidence
                    will be in range [self.vote_evidence_threshold, 1]
            sensed_pose_rel_body: sensed location and rotation of the input to this
                    LM. Rotation is represented by the pose vectors (surface normal and
                    curvature directions) for the SMs. For input from LMs it is also
                    represented as 3 unit vectors, these are calculated from the
                    estimated rotation of the most likely object. This pose is used
                    to calculate the displacement between two voting LMs and to
                    translate the votes between their reference frames.
                    Shape=(4,3).
        Where V is the number of votes (V=number of hypotheses if not thresholded)
        If none of the hypotheses of an object are > vote_evidence_threshold, this
        object will not send out a vote.

        Returns:
            Dictionary with possible states and sensed poses relative to the body, or
            None if we don't want the LM to vote.
        """
        if (
            self.buffer.get_num_observations_on_object() < 1
            or not self.buffer.get_last_obs_processed()
        ):
            # We don't want the LM to vote if it hasn't gotten input yet (can happen
            # with multiple LMs if some start off the object) or if it didn't perform
            # an evidence update on this step (it didn't receive new input so it
            # doesn't have anything new to communicate).
            vote = None
        else:
            # Get pose of first sensor stored in buffer.
            sensed_pose = self.buffer.get_current_pose(input_channel="first")

            possible_states = {}
            evidences = get_scaled_evidences(self.get_all_evidences())
            for graph_id in evidences.keys():
                interesting_hyp = np.where(
                    evidences[graph_id] > self.vote_evidence_threshold
                )
                if len(interesting_hyp[0]) > 0:
                    possible_states[graph_id] = []
                    for hyp_id in interesting_hyp[0]:
                        vote = State(
                            location=self.possible_locations[graph_id][
                                hyp_id
                            ],  # location rel. body
                            morphological_features={
                                # Pose vectors are columns of the rotation matrix
                                "pose_vectors": self.possible_poses[graph_id][hyp_id].T,
                                "pose_fully_defined": True,
                            },
                            # No feature when voting.
                            non_morphological_features=None,
                            confidence=evidences[graph_id][hyp_id],
                            use_state=True,
                            sender_id=self.learning_module_id,
                            sender_type="LM",
                        )
                        possible_states[graph_id].append(vote)

            vote = {
                "possible_states": possible_states,
                "sensed_pose_rel_body": sensed_pose,
            }
        return vote

    def get_output(self):
        """Return the most likely hypothesis in same format as LM input.

        The input to an LM at the moment is a dict of features at a location. The
        output therefor has the same format to keep the messaging protocol
        consistent and make it easy to stack multiple LMs on top of each other.

        If the evidence for mlh is < object_evidence_threshold,
        interesting_features == False
        """
        mlh = self.get_current_mlh()
        pose_features = self._object_pose_to_features(mlh["rotation"].inv())
        object_id_features = self._object_id_to_features(mlh["graph_id"])
        # Pass object ID to next LM if:
        #       1) The last input it received was on_object (+getting SM input
        #           check will make sure that we are also currently on object)
        #           NOTE: May want to relax this check but still need a motor input
        #       2) Its most likely hypothesis has an evidence >
        #           object_evidence_threshold
        use_state = bool(
            self.buffer.get_currently_on_object()
            and mlh["evidence"] > self.object_evidence_threshold
        )
        # TODO H: is this a good way to scale evidence to [0, 1]?
        confidence = (
            0
            if len(self.buffer) == 0
            else np.clip(mlh["evidence"] / len(self.buffer), 0, 1)
        )
        # TODO H1: update this to send detected object location
        # Use something like this + incorporate mlh location. -> while on same object,
        # this should not change, even when moving over the object. Would also have to
        # update mlh during exploration (just add displacenents).
        # Discuss this first before implementing. This would make higher level models
        # much simpler but also require some arbitrary object center and give less
        # resolution of where on a compositional object we are (in this lm). Would
        # also require update in terminal condition re. path_similarity_th.
        # object_loc_rel_body = (
        #     self.buffer.get_current_location(input_channel="first") - mlh["location"]
        # )
        return State(
            # Same as input location from patch (rel body)
            # NOTE: Just for common format at the moment, movement information will be
            # taken from the sensor. For higher level LMs, we may want to transmit the
            # motor efference copy here.
            # TODO: get motor efference copy here. Need to refactor motor command
            # selection for this.
            # location rel. body -> same as sensor input to higher LM (assuming they are
            # colocated) so it is not used.
            location=self.buffer.get_current_location(input_channel="first"),
            morphological_features={
                "pose_vectors": pose_features,
                "pose_fully_defined": not self._enough_symmetry_evidence_accumulated(),
                # on_object is also same as sensor input to higher LM (assuming they are
                # colocated) so not used.
                "on_object": self.buffer.get_currently_on_object(),
            },
            non_morphological_features={
                "object_id": object_id_features,
                # TODO H: test if it makes sense to communicate mlh["location"] as a
                # non-morphological feature as well (would be kind of like the inverse
                # of top-down connections).
            },
            confidence=confidence,
            use_state=use_state,
            sender_id=self.learning_module_id,
            sender_type="LM",
        )

    # ------------------ Getters & Setters ---------------------
    def set_detected_object(self, terminal_state):
        """Set the current graph ID.

        If we didn't recognize the object this will be new_object{n} where n is
        len(graph_memory) + 1. Otherwise it is the id of the graph that we recognized.
        If we timed out it is None and we will not update the graph memory.
        """
        self.terminal_state = terminal_state
        logger.debug(f"terminal state: {terminal_state}")
        if terminal_state is None:  # at beginning of episode
            graph_id = None
        elif (terminal_state == "no_match") or len(self.get_possible_matches()) == 0:
            if terminal_state == "time_out" or terminal_state == "pose_time_out":
                # If we have multiple LMs some of them might reach time out but with
                # no possible matches. In this case we don't want to add a new graph
                # to their memory.
                graph_id = None
            else:
                graph_id = "new_object" + str(len(self.graph_memory))

        elif terminal_state == "match":
            graph_id = self.get_possible_matches()[0]
        # If we are evaluating and reach a time out, we set the object to the
        # most likely hypothesis (if evidence for it is above object_evidence_threshold)
        elif self.mode == "eval" and (
            terminal_state == "time_out" or terminal_state == "pose_time_out"
        ):
            mlh = self.get_current_mlh()
            if "evidence" in mlh.keys() and (
                mlh["evidence"] > self.object_evidence_threshold
            ):
                # Use most likely hypothesis
                graph_id = mlh["graph_id"]
            else:
                graph_id = None
        else:
            graph_id = None
        self.detected_object = graph_id

    def get_unique_pose_if_available(self, object_id):
        """Get the most likely pose of an object if narrowed down.

        If there is not one unique possible pose or symmetry detected, return None

        Returns:
            The pose and scale if a unique pose is available, otherwise None.
        """
        possible_object_hypotheses_ids = self.get_possible_hypothesis_ids(object_id)
        # Only try to determine object pose if the evidence for it is high enough.
        if possible_object_hypotheses_ids is not None:
            mlh = self.get_current_mlh()

            # Check if all possible poses are similar
            pose_is_unique = self._check_for_unique_poses(
                object_id, possible_object_hypotheses_ids, mlh["rotation"]
            )

            # Check for symmetry
            self.last_possible_hypotheses = (
                self.hypotheses_updater.remap_hypotheses_ids_to_present(
                    self.last_possible_hypotheses
                )
            )
            symmetry_detected = self._check_for_symmetry(
                object_id,
                possible_object_hypotheses_ids,
                # Don't increment symmetry counter if LM didn't process observation
                increment_evidence=self.buffer.get_last_obs_processed(),
            )
            self.last_possible_hypotheses = ConsistentHypothesesIds(
                hypotheses_ids=possible_object_hypotheses_ids,
                channel_sizes=self.channel_hypothesis_mapping[object_id].channel_sizes,
                graph_id=object_id,
            )

            if pose_is_unique or symmetry_detected:
                r_inv = mlh["rotation"].inv()
                r_euler = mlh["rotation"].inv().as_euler("xyz", degrees=True)
                r_euler = np.round(r_euler, 3) % 360

                pose_and_scale = np.concatenate(
                    [mlh["location"], r_euler, [mlh["scale"]]]
                )
                logger.debug(f"(location, rotation, scale): {pose_and_scale}")
                # Set LM variables to detected object & pose
                self.detected_pose = pose_and_scale
                self.detected_rotation_r = mlh["rotation"]
                # Log stats to buffer
                lm_episode_stats = {
                    "detected_path": mlh["location"],
                    "detected_location_on_model": mlh["location"],
                    "detected_location_rel_body": self.buffer.get_current_location(
                        input_channel="first"
                    ),
                    "detected_rotation": r_euler,
                    "detected_rotation_quat": r_inv.as_quat(),
                    "detected_scale": 1,  # TODO: scale doesn't work yet
                }
                self.buffer.add_overall_stats(lm_episode_stats)
                if symmetry_detected:
                    symmetry_stats = {
                        "symmetric_rotations": np.array(self.possible_poses[object_id])[
                            self.last_possible_hypotheses.hypotheses_ids
                        ],
                        "symmetric_locations": self.possible_locations[object_id][
                            self.last_possible_hypotheses.hypotheses_ids
                        ],
                    }
                    self.buffer.add_overall_stats(symmetry_stats)
                return pose_and_scale
<<<<<<< HEAD
            else:
                logger.debug(f"object {object_id} detected but pose not resolved yet.")
                return None
        else:
            self.last_possible_hypotheses = None
=======

            logger.debug(f"object {object_id} detected but pose not resolved yet.")
>>>>>>> 08488172
            return None

        return None

    def get_current_mlh(self):
        """Return the current most likely hypothesis of the learning module.

        Returns:
            dict with keys: graph_id, location, rotation, scale, evidence
        """
        return self.current_mlh

    def get_mlh_for_object(self, object_id):
        """Get mlh for a specific object ID.

        Note:
            When trying to retrieve the MLH for the current most likely object
            and not any other object, it is better to use self.current_mlh

        Returns:
            The most likely hypothesis for the object ID.
        """
        return self._calculate_most_likely_hypothesis(object_id)

    def get_top_two_mlh_ids(self):
        """Retrieve the two most likely object IDs for this LM.

        Returns:
            The two most likely object IDs.
        """
        graph_ids, graph_evidences = self.get_evidence_for_each_graph()

        # If all hypothesis spaces are empty return None for both mlh ids. The gsg will
        # not generate a goal state.
        if len(graph_ids) == 0:
            return None, None

        # If we have a single hypothesis space, return the second object id as None.
        # The gsg will focus on pose to generate a goal state.
        if len(graph_ids) == 1:
            return graph_ids[0], None

        # Note the indices below will be ordered with the 2nd MLH appearing first, and
        # the 1st MLH appearing second.
        top_indices = np.argsort(graph_evidences)[-2:]

<<<<<<< HEAD
        top_id = graph_ids[top_indices[1]]
        second_id = graph_ids[top_indices[0]]

=======
        if len(top_indices) > 1:
            top_id = graph_ids[top_indices[1]]
            second_id = graph_ids[top_indices[0]]
        else:
            top_id = graph_ids[top_indices[0]]
            second_id = top_id
        # Account for the case where we have multiple top evidences with the same value.
        # In this case argsort and argmax (used to get current_mlh) will return
        # different results but some downstream logic (in gsg) expects them to be the
        # same.
        if top_id != self.current_mlh["graph_id"]:
            if second_id == self.current_mlh["graph_id"]:
                # swap top and second id
                second_id, top_id = top_id, second_id
            else:
                # current mlh is not in top two, so we just set top id to current mlh
                # and keep the second id as is (since this means there is a threeway
                # tie in evidence values so its not like top is more likely than second)
                top_id = self.current_mlh["graph_id"]
>>>>>>> 08488172
        return top_id, second_id

    def get_top_two_pose_hypotheses_for_graph_id(self, graph_id):
        """Return top two hypotheses for a given graph_id."""
        mlh_for_graph = self._calculate_most_likely_hypothesis(graph_id)
        second_mlh_id = np.argsort(self.evidence[graph_id])[-2]
        second_mlh = self._get_mlh_dict_from_id(graph_id, second_mlh_id)
        return mlh_for_graph, second_mlh

    def get_possible_matches(self):
        """Return graph ids with significantly higher evidence than median."""
        return self.possible_matches

    def get_possible_poses(self, as_euler=True):
        """Return possible poses for each object (for logging).

        Here this list doesn't get narrowed down.
        This is not really used for evidence matching since we threshold in other
        places.
        """
        poses = self.possible_poses.copy()
        if as_euler:
            all_poses = {}
            for obj in poses.keys():
                euler_poses = []
                for pose in poses[obj]:
                    scipy_pose = Rotation.from_matrix(pose)
                    euler_pose = np.round(
                        scipy_pose.inv().as_euler("xyz", degrees=True), 5
                    )
                    euler_poses.append(euler_pose)
                all_poses[obj] = euler_poses
        else:
            all_poses = poses
        return all_poses

    def get_possible_hypothesis_ids(self, object_id):
        max_obj_evidence = np.max(self.evidence[object_id])
        # TODO: Try out different ways to adapt object_evidence_threshold to number of
        # steps taken so far and number of objects in memory
        if max_obj_evidence > self.object_evidence_threshold:
            x_percent_of_max = max_obj_evidence / 100 * self.x_percent_threshold
            # Get all pose IDs that have an evidence in the top n%
            possible_object_hypotheses_ids = np.where(
                self.evidence[object_id] > max_obj_evidence - x_percent_of_max
            )[0]
            logger.debug(
                f"possible hpids: {possible_object_hypotheses_ids} for {object_id}"
            )
            logger.debug(f"hpid evidence is > {max_obj_evidence} - {x_percent_of_max}")
            return possible_object_hypotheses_ids

    def get_evidence_for_each_graph(self):
        """Return maximum evidence count for a pose on each graph."""
        graph_ids = self.get_all_known_object_ids()
        if graph_ids[0] not in self.evidence.keys():
            return ["patch_off_object"], [0]

        available_graph_ids = []
        available_graph_evidences = []
        for graph_id in graph_ids:
            if len(self.hyp_evidences_for_object(graph_id)):
                available_graph_ids.append(graph_id)
                available_graph_evidences.append(np.max(self.evidence[graph_id]))

        return available_graph_ids, np.array(available_graph_evidences)

    def get_all_evidences(self):
        """Return evidence for each pose on each graph (pointer)."""
        return self.evidence

    def hyp_evidences_for_object(self, object_id):
        """Return evidences for a specific object_id."""
        return self.evidence[object_id]

    # ------------------ Logging & Saving ----------------------
    def collect_stats_to_save(self):
        """Get all stats that this LM should store in the buffer for logging.

        Returns:
            The stats dictionary.
        """
        stats = {
            "possible_matches": self.get_possible_matches(),
            "current_mlh": self.get_current_mlh(),
        }
        self._append_mlh_prediction_error_to_stats()
        if self.has_detailed_logger:
            stats = self._add_detailed_stats(stats)
        return stats

    def _update_possible_matches(self, query):
        """Update evidence for each hypothesis instead of removing them."""
        thread_list = []
        for graph_id in self.get_all_known_object_ids():
            if self.use_multithreading:
                # assign separate thread on same CPU to each objects update.
                # Since the updates of different objects are independent of
                # each other we can do this.
                t = threading.Thread(
                    target=self._update_evidence,
                    args=(query[0], query[1], graph_id),
                )
                thread_list.append(t)
            else:  # This can be useful for debugging.
                self._update_evidence(query[0], query[1], graph_id)
        if self.use_multithreading:
            # TODO: deal with keyboard interrupt
            for thread in thread_list:
                # start executing _update_evidence in each thread.
                thread.start()
            for thread in thread_list:
                # call this to prevent main thread from continuing in code
                # before all evidences are updated.
                thread.join()
        # NOTE: would not need to do this if we are still voting
        # Call this update in the step method?
        self.possible_matches = self._threshold_possible_matches()
        self.previous_mlh = self.current_mlh
        self.current_mlh = self._calculate_most_likely_hypothesis()

    def _update_evidence(
        self,
        features: dict,
        displacements: dict | None,
        graph_id: str,
    ) -> None:
        """Update evidence based on sensor displacement and sensed features.

        Updates existing hypothesis space or initializes a new hypothesis space
        if one does not exist (i.e., at the beginning of the episode). Updating the
        hypothesis space includes displacing the hypotheses possible locations, as well
        as updating their evidence scores. This process is repeated for each input
        channel in the graph.

        Args:
            features: input features
            displacements: given displacements
            graph_id: identifier of the graph being updated
        """
        start_time = time.time()

        # Initialize a `ChannelMapper` to keep track of input channel range
        # of hypotheses for a specific graph_id
        if graph_id not in self.channel_hypothesis_mapping:
            self.channel_hypothesis_mapping[graph_id] = ChannelMapper()
            self.evidence[graph_id] = np.array([])
            self.possible_locations[graph_id] = np.array([])
            self.possible_poses[graph_id] = np.array([])

        # Calculate the evidence_update_threshold
        update_threshold = evidence_update_threshold(
            self.evidence_threshold_config,
            self.x_percent_threshold,
            max_global_evidence=self.current_mlh["evidence"],
            evidence_all_channels=self.evidence[graph_id],
        )

        hypotheses_updates, hypotheses_update_telemetry = (
            self.hypotheses_updater.update_hypotheses(
                hypotheses=Hypotheses(
                    evidence=self.evidence[graph_id],
                    locations=self.possible_locations[graph_id],
                    poses=self.possible_poses[graph_id],
                ),
                features=features,
                displacements=displacements,
                graph_id=graph_id,
                mapper=self.channel_hypothesis_mapping[graph_id],
                evidence_update_threshold=update_threshold,
            )
        )

        if hypotheses_update_telemetry is not None:
            self.hypotheses_updater_telemetry[graph_id] = hypotheses_update_telemetry

        if not hypotheses_updates:
            return

        for update in hypotheses_updates:
            self._set_hypotheses_in_hpspace(graph_id=graph_id, new_hypotheses=update)

        end_time = time.time()

        logger_msg = (
            f"evidence update for {graph_id} took "
            f"{np.round(end_time - start_time, 2)} seconds."
        )
        graph_evidence = self.hyp_evidences_for_object(graph_id)
        if len(graph_evidence):
            assert not np.isnan(np.max(self.evidence[graph_id])), (
                "evidence contains NaN."
            )
            logger_msg += (
                f" New max evidence: {np.round(np.max(self.evidence[graph_id]), 3)}"
            )
        logger.debug(logger_msg)

    def _set_hypotheses_in_hpspace(
        self,
        graph_id: str,
        new_hypotheses: ChannelHypotheses,
    ) -> None:
        """Updates the hypothesis space for a given input channel in a graph.

        This function updates the hypothesis space (for a specific graph and input
        channel) with a new set of locations, rotations and evidence scores.
            - If the hypothesis space does not exist for any input channel, a new one
                is initialized
            - If the hypothesis space only exists for other channels, a new channel is
                created with the mean evidence scores of the existing channels
            - If the hypothesis space exists for the given input channel, the new space
                replaces the existing hypothesis space

        Args:
            graph_id: The ID of the current graph to update.
            new_hypotheses: The new hypotheses to set. These are the
                sets of location, pose, and evidence after applying movements to the
                possible locations and updating their evidence scores. These could also
                refer to newly initialized hypotheses if a hypothesis space did not
                exist.
        """
        # Extract channel mapper
        mapper = self.channel_hypothesis_mapping[graph_id]
        new_evidence = new_hypotheses.evidence

        if new_hypotheses.input_channel not in mapper.channels:
            # If there are currently no channels in the mapper, initialize the
            # space with empty arrays of the correct shapes.
            if len(mapper.channels) == 0:
                self.possible_locations[graph_id] = np.empty((0, 3))
                self.possible_poses[graph_id] = np.empty((0, 3, 3))
                self.evidence[graph_id] = np.empty((0,))

            # If there exists other channels, add current mean evidence to give the
            # new hypotheses a fighting chance.
            # TODO H: Test mean vs. median here.
            else:
                current_mean_evidence = np.mean(self.evidence[graph_id])
                new_evidence = new_evidence + current_mean_evidence

            # Add a mapper channel to be updated with the new data. The mapper will
            # be later resized to `len(new_evidence)` after we update the hypothesis
            # space.
            mapper.add_channel(new_hypotheses.input_channel, 0)

        # The mapper update function calls below automatically resize the
        # arrays they update. Afterward, we must update the channel indices
        # in the mapper via resize_channel_to to stay in sync with
        # the now resized arrays. We do not resize before array updates
        # because then, during the update, the indices would not correspond
        # to the data in the arrays.
        self.possible_locations[graph_id] = mapper.update(
            self.possible_locations[graph_id],
            new_hypotheses.input_channel,
            new_hypotheses.locations,
        )
        self.possible_poses[graph_id] = mapper.update(
            self.possible_poses[graph_id],
            new_hypotheses.input_channel,
            new_hypotheses.poses,
        )
        self.evidence[graph_id] = mapper.update(
            self.evidence[graph_id],
            new_hypotheses.input_channel,
            new_evidence,
        )

        mapper.resize_channel_to(new_hypotheses.input_channel, len(new_evidence))

    def _update_evidence_with_vote(self, state_votes, graph_id):
        """Use incoming votes to update all hypotheses."""
        # Extract information from list of State classes into np.arrays for efficient
        # matrix operations and KDTree search.
        graph_location_vote = np.zeros((len(state_votes), 3))
        vote_evidences = np.zeros(len(state_votes))
        for n, vote in enumerate(state_votes):
            graph_location_vote[n] = vote.location
            vote_evidences[n] = vote.confidence

        vote_location_tree = KDTree(
            graph_location_vote,
            leafsize=40,
        )
        vote_nn = 3  # TODO: Make this a parameter?
        if graph_location_vote.shape[0] < vote_nn:
            vote_nn = graph_location_vote.shape[0]
        # Get max_nneighbors closest nodes and their distances
        (radius_node_dists, radius_node_ids) = vote_location_tree.query(
            self.possible_locations[graph_id],
            k=vote_nn,
            p=2,
            workers=1,
        )
        if vote_nn == 1:
            radius_node_dists = np.expand_dims(radius_node_dists, axis=1)
            radius_node_ids = np.expand_dims(radius_node_ids, axis=1)
        radius_evidences = vote_evidences[radius_node_ids]
        # Check that nearest node are in the radius
        node_distance_weights = self._get_node_distance_weights(radius_node_dists)
        too_far_away = node_distance_weights <= 0
        # Mask the votes which are too far away
        all_radius_evidence = np.ma.array(radius_evidences, mask=too_far_away)
        # Get the highest vote in the radius. Currently unweighted but using
        # np.ma.average and the node_distance_weights also works reasonably well.
        distance_weighted_vote_evidence = np.ma.max(
            all_radius_evidence,
            # weights=node_distance_weights,
            axis=1,
        )

        if self.past_weight + self.present_weight == 1:
            # Take the average to keep evidence in range
            self.evidence[graph_id] = np.ma.average(
                [
                    self.evidence[graph_id],
                    distance_weighted_vote_evidence,
                ],
                weights=[1, self.vote_weight],
                axis=0,
            )
        else:
            # Add to evidence count if the evidence can grow infinitely. Taking the
            # average would drag down the evidence otherwise.
            self.evidence[graph_id] = np.ma.sum(
                [
                    self.evidence[graph_id],
                    distance_weighted_vote_evidence * self.vote_weight,
                ],
                axis=0,
            )

    def _check_for_unique_poses(
        self,
        graph_id,
        possible_object_hypotheses_ids,
        most_likely_r,
    ):
        """Check if we have the pose of an object narrowed down.

        This method checks two things:
        - all possible locations are in a radius < path_similarity_threshold
        - all possible rotations have an angle < pose_similarity_threshold between
          each other
        If both are True, return True, else False

        Returns:
            Whether the pose is unique.
        """
        possible_locations = np.array(
            self.possible_locations[graph_id][possible_object_hypotheses_ids]
        )
        logger.debug(f"{possible_locations.shape[0]} possible locations")

        center_location = np.mean(possible_locations, axis=0)
        distances_to_center = np.linalg.norm(
            possible_locations - center_location, axis=1
        )
        location_unique = np.max(distances_to_center) < self.path_similarity_threshold
        if location_unique:
            logger.info(
                "all possible locations are in radius "
                f"{self.path_similarity_threshold} of {center_location}"
            )

        possible_rotations = np.array(self.possible_poses[graph_id])[
            possible_object_hypotheses_ids
        ]
        logger.debug(f"{possible_rotations.shape[0]} possible rotations")

        # Compute the difference between each rotation matrix in the list of possible
        # rotations and the most likely rotation in radians.
        trace = np.trace(
            most_likely_r.as_matrix().T @ possible_rotations, axis1=1, axis2=2
        )
        differences = np.arccos(np.clip((trace - 1) / 2, -1, 1))
        # Check if none of them differ by more than pose_similarity_threshold
        rotation_unique = (
            np.max(np.nan_to_num(differences)) <= self.pose_similarity_threshold
        )

        return location_unique and rotation_unique

    def _check_for_symmetry(
        self, object_id, possible_object_hypotheses_ids, increment_evidence
    ):
        """Check whether the most likely hypotheses stayed the same over the past steps.

        Since the definition of possible_object_hypotheses is a bit murky and depends
        on how we set an evidence threshold we check the set overlap here and see if at
        least 90% of the current hypotheses were also possible on the last step. I'm
        not sure if this is the best way to check for symmetry...

        Args:
            object_id: identifier of the object being checked for symmetry
            possible_object_hypotheses_ids: List of IDs of all possible hypotheses.
            increment_evidence: Whether to increment symmetry evidence or not. We
                may want this to be False for example if we did not receive a new
                observation.

        Returns:
            Whether symmetry was detected.
        """
        if self.last_possible_hypotheses is None:
            return False  # need more steps to meet symmetry condition
        logger.debug(
            f"\n\nchecking for symmetry for hp ids {possible_object_hypotheses_ids}"
            f" with last ids {self.last_possible_hypotheses}"
        )
        if increment_evidence and self.last_possible_hypotheses.graph_id == object_id:
            previous_hyps = set(self.last_possible_hypotheses.hypotheses_ids)
            current_hyps = set(possible_object_hypotheses_ids)
            hypothesis_overlap = previous_hyps.intersection(current_hyps)
            if len(hypothesis_overlap) / len(current_hyps) > 0.9:
                # at least 90% of current possible ids were also in previous ids
                logger.info("added symmetry evidence")
                self.symmetry_evidence += 1
            else:  # has to be consecutive
                self.symmetry_evidence = 0

        if self._enough_symmetry_evidence_accumulated():
            logger.info(
                f"Symmetry detected for hypotheses {possible_object_hypotheses_ids}"
            )
            return True

        return False

    def _enough_symmetry_evidence_accumulated(self):
        """Check if enough evidence for symmetry has been accumulated.

        Note:
            Code duplication from FeatureGraphMemory

        Returns:
            Whether enough evidence for symmetry has been accumulated.
        """
        return self.symmetry_evidence >= self.required_symmetry_evidence

    def _object_pose_to_features(self, pose):
        """Turn object rotation into pose feature like vectors.

        pose is a rotation matrix. We multiply rf spanning unit vectors with rotation.

        Returns:
            The pose features.
        """
        if pose is None:
            return np.array([[1, 0, 0], [0, 1, 0], [0, 0, 1]])

        # Equivalent to applying the pose rotation to the rf spanning unit vectors
        # -> pose.as_matrix().dot(pose_vectors.T).T
        return pose.as_matrix().T

    def _object_id_to_features(self, object_id):
        """Turn object ID into features that express object similarity.

        Returns:
            The object ID features.
        """
        # TODO H: Make this based on object similarity
        # For now just taking sum of character ids in object name
        return sum(ord(i) for i in object_id)

    def _fill_feature_weights_with_default(self, default: int) -> None:
        for input_channel, channel_tolerances in self.tolerances.items():
            if input_channel not in self.feature_weights.keys():
                self.feature_weights[input_channel] = {}
            for key, tolerance in channel_tolerances.items():
                if key not in self.feature_weights[input_channel].keys():
                    if hasattr(tolerance, "shape"):
                        shape = tolerance.shape
                    elif hasattr(tolerance, "__len__"):
                        shape = len(tolerance)
                    else:
                        shape = 1
                    default_weights = np.ones(shape) * default
                    logger.debug(
                        f"adding {key} to feature_weights with value {default_weights}"
                    )
                    self.feature_weights[input_channel][key] = default_weights

    def _threshold_possible_matches(self, x_percent_scale_factor=1.0):
        """Return possible matches based on evidence threshold.

        Args:
            x_percent_scale_factor: If desired, can check possible matches using a
                scaled threshold; can be used to e.g. check whether hypothesis-testing
                policy should focus on discriminating a single object's pose, vs.
                between different object IDs, when we are half-way to the threshold
                required for classification; "mod" --> modifier
                By default set to identity and has no effect
                Should be bounded 0:1.0

        Returns:
            The possible matches.
        """
        if len(self.graph_memory) == 0:
            logger.info("no objects in memory yet.")
            return []

        graph_ids, graph_evidences = self.get_evidence_for_each_graph()

        if len(graph_ids) == 0:
            logger.info("All hypothesis spaces are empty. No possible matches.")
            return []

        # median_ge = np.median(graph_evidences)
        mean_ge = np.mean(graph_evidences)
        max_ge = np.max(graph_evidences)
        std_ge = np.std(graph_evidences)

        if (std_ge > 0.1) or (max_ge < 0):
            # If all evidences are below 0, return no possible objects
            # th = max_ge - std_ge if max_ge > 0 else 0
            x_percent_of_max = (
                max_ge / 100 * self.x_percent_threshold * x_percent_scale_factor
            )
            th = max_ge - x_percent_of_max if max_ge > 0 else 0
            pm = [graph_ids[i] for i, ge in enumerate(graph_evidences) if ge > th]
            logger.debug(f"evidences for each object: {graph_evidences}")
            logger.debug(
                f"mean evidence: {np.round(mean_ge, 3)}, std: {np.round(std_ge, 3)}"
                f" -> th={th}"
            )
        elif len(self.graph_memory) == 1:
            # Making it a bit more explicit what happens if we only have one graph
            # in memory. In this case we basically recognize the object if the evidence
            # is > object_evidence_threshold and we have resolved a pose.
            # NOTE: This may not be the best way to handle this and can cause problems
            # when learning from scratch.
            # TODO: Figure out a better way to deal with incomplete and few objects in
            # memory
            pm = [graph_ids[i] for i, ge in enumerate(graph_evidences) if ge >= 0]
        else:  # objects are about equally likely
            pm = graph_ids
        return pm

    def _get_mlh_dict_from_id(self, graph_id, mlh_id):
        """Return dict with mlh information for given graph_id and mlh_id.

        Args:
            graph_id: id of graph
            mlh_id: Int index of most likely hypothesis within graph

        Returns:
            The most likely hypothesis dictionary.
        """
        return {
            "graph_id": graph_id,
            "location": self.possible_locations[graph_id][mlh_id],
            "rotation": Rotation.from_matrix(self.possible_poses[graph_id][mlh_id]),
            "scale": self.get_object_scale(graph_id),
            "evidence": self.evidence[graph_id][mlh_id],
        }

    def _calculate_most_likely_hypothesis(self, graph_id=None):
        """Return pose with highest evidence count.

        Args:
            graph_id: If provided, find mlh pose for this object. If graph_id is None
                look through all objects and finds most likely one.

        Returns dict with keys: object_id, location, rotation, scale, evidence
        """
        mlh = {}
        if graph_id is not None:
            graph_evidence = self.hyp_evidences_for_object(graph_id)
            if len(graph_evidence):
                mlh_id = np.argmax(graph_evidence)
                mlh = self._get_mlh_dict_from_id(graph_id, mlh_id)
        else:
            highest_evidence_so_far = -np.inf
            for graph_id in self.get_all_known_object_ids():
                graph_evidence = self.hyp_evidences_for_object(graph_id)
                if len(graph_evidence):
                    mlh_id = np.argmax(graph_evidence)
                    evidence = graph_evidence[mlh_id]
                    if evidence > highest_evidence_so_far:
                        mlh = self._get_mlh_dict_from_id(graph_id, mlh_id)
                        highest_evidence_so_far = evidence

        if not mlh:  # No objects in memory
            mlh = self.current_mlh
            mlh["graph_id"] = "new_object0"
        logger.info(
            f"current most likely hypothesis: {mlh['graph_id']} "
            f"with evidence {np.round(mlh['evidence'], 2)}"
        )
        return mlh

    def _get_node_distance_weights(self, distances):
        return (self.max_match_distance - distances) / self.max_match_distance

    # ----------------------- Logging --------------------------
    def _add_votes_to_buffer_stats(self, vote_data):
        # Do we want to store this? will probably just clutter.
        # self.buffer.update_stats(vote_data, update_time=False)
        pass

    def _append_mlh_prediction_error_to_stats(self):
        """Append the MLH prediction error for this step to the buffer stats."""
        # We need to look at the previous mlh (which is the most likely hypothesis at
        # the time the prediction error was calculated) since the mlh is updated between
        # prediction error calculation and stats collection.
        graph_id = self.previous_mlh["graph_id"]

        if graph_id in ["no_observations_yet", "new_object0"]:
            # don't try to log prediction errors if there were no observations or LM
            # detected no match.
            return
        graph_telemetry = self.hypotheses_updater_telemetry[graph_id]
        prediction_errors = []
        for input_channel in graph_telemetry:
            channel_telemetry = graph_telemetry[input_channel]
            # Check if there is displacer telemetry and if it contains a prediction
            # error. This would not be the case if there are no existing hypotheses
            # or if a channel was newly initialized.
            try:
                displacer_telemetry = (
                    channel_telemetry.channel_hypothesis_displacer_telemetry
                )
                channel_prediction_error = displacer_telemetry.mlh_prediction_error
                prediction_errors.append(channel_prediction_error)
            except AttributeError:
                # channel_telemetry was missing needed attributes,
                # so skip adding prediction errors
                pass

        if prediction_errors:
            # Get the average prediction error over all channels for this step.
            mlh_prediction_error = np.mean(prediction_errors)
            self.buffer.update_stats(
                {"mlh_prediction_error": mlh_prediction_error},
                update_time=False,
                append=True,  # append here since we want to average over all steps
            )

    def _add_detailed_stats(self, stats):
        # Save possible poses once since they don't change during episode
        get_rotations = False
        if "possible_rotations" not in self.buffer.stats.keys():
            get_rotations = True

        stats["possible_locations"] = self.possible_locations
        if get_rotations:
            stats["possible_rotations"] = self.get_possible_poses(as_euler=False)
        stats["evidences"] = self.evidence
        stats["symmetry_evidence"] = self.symmetry_evidence
        return stats<|MERGE_RESOLUTION|>--- conflicted
+++ resolved
@@ -580,18 +580,10 @@
                     }
                     self.buffer.add_overall_stats(symmetry_stats)
                 return pose_and_scale
-<<<<<<< HEAD
-            else:
-                logger.debug(f"object {object_id} detected but pose not resolved yet.")
-                return None
-        else:
-            self.last_possible_hypotheses = None
-=======
-
             logger.debug(f"object {object_id} detected but pose not resolved yet.")
->>>>>>> 08488172
             return None
 
+        self.last_possible_hypotheses = None
         return None
 
     def get_current_mlh(self):
@@ -635,18 +627,9 @@
         # Note the indices below will be ordered with the 2nd MLH appearing first, and
         # the 1st MLH appearing second.
         top_indices = np.argsort(graph_evidences)[-2:]
-
-<<<<<<< HEAD
         top_id = graph_ids[top_indices[1]]
         second_id = graph_ids[top_indices[0]]
 
-=======
-        if len(top_indices) > 1:
-            top_id = graph_ids[top_indices[1]]
-            second_id = graph_ids[top_indices[0]]
-        else:
-            top_id = graph_ids[top_indices[0]]
-            second_id = top_id
         # Account for the case where we have multiple top evidences with the same value.
         # In this case argsort and argmax (used to get current_mlh) will return
         # different results but some downstream logic (in gsg) expects them to be the
@@ -660,7 +643,7 @@
                 # and keep the second id as is (since this means there is a threeway
                 # tie in evidence values so its not like top is more likely than second)
                 top_id = self.current_mlh["graph_id"]
->>>>>>> 08488172
+
         return top_id, second_id
 
     def get_top_two_pose_hypotheses_for_graph_id(self, graph_id):
